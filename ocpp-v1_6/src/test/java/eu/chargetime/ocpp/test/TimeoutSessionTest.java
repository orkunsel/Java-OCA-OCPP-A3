--- conflicted
+++ resolved
@@ -60,15 +60,11 @@
     public void setup() throws Exception {
         when(sessionEvents.findFeatureByAction(any())).thenReturn(feature);
         when(sessionEvents.findFeatureByRequest(any())).thenReturn(feature);
-<<<<<<< HEAD
-=======
 
         session = new TimeoutSession(communicator, queue, false);
->>>>>>> e0e1761e
         doAnswer(invocation -> eventHandler = invocation.getArgumentAt(1, CommunicatorEvents.class)).when(communicator).connect(any(), any());
         doAnswer(invocation -> eventHandler = invocation.getArgumentAt(0, CommunicatorEvents.class)).when(communicator).accept(any());
 
-        session = new TimeoutSession(communicator, queue);
         session.setTimeoutTimer(timeoutTimer);
     }
 
@@ -123,8 +119,8 @@
     @Test
     public void onCall_request_resetTimeout() throws Exception {
         // Given
+        session.open(null, sessionEvents);
         when(communicator.unpackPayload(any(), any())).thenReturn(new TestRequest());
-        session.open(null, sessionEvents);
 
         // When
         eventHandler.onCall("", null, null);
@@ -136,8 +132,8 @@
     @Test
     public void onCall_confirmation_resetTimeout() throws Exception {
         // Given
+        session.open(null, sessionEvents);
         when(communicator.unpackPayload(any(), any())).thenReturn(new TestConfirmation());
-        session.open(null, sessionEvents);
 
         // When
         eventHandler.onCallResult("", null, null);
