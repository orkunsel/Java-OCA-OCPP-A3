--- conflicted
+++ resolved
@@ -29,10 +29,7 @@
 import eu.chargetime.ocpp.feature.profile.ServerCoreProfile;
 import eu.chargetime.ocpp.model.Confirmation;
 import eu.chargetime.ocpp.model.Request;
-<<<<<<< HEAD
-=======
 import eu.chargetime.ocpp.wss.BaseWssFactoryBuilder;
->>>>>>> 2cd1e504
 import eu.chargetime.ocpp.wss.WssFactoryBuilder;
 import org.java_websocket.drafts.Draft;
 import org.java_websocket.drafts.Draft_6455;
@@ -41,11 +38,8 @@
 import org.slf4j.LoggerFactory;
 
 import java.util.Collections;
-<<<<<<< HEAD
-=======
 import javax.net.ssl.SSLContext;
 import java.io.IOException;
->>>>>>> 2cd1e504
 import java.util.UUID;
 import java.util.concurrent.CompletionStage;
 
@@ -53,13 +47,7 @@
 
     private static final Logger logger = LoggerFactory.getLogger(JSONServer.class);
 
-<<<<<<< HEAD
-    public final Draft draftOcppOnly =
-            new Draft_6455(Collections.emptyList(),
-                    Collections.singletonList(new Protocol("ocpp1.6")));
-=======
     public final Draft draftOcppOnly;
->>>>>>> 2cd1e504
     private final WebSocketListener listener;
     private final Server server;
     private final FeatureRepository featureRepository;
@@ -73,20 +61,13 @@
     public JSONServer(ServerCoreProfile coreProfile) {
         featureRepository = new FeatureRepository();
         ServerSessionFactory sessionFactory = new ServerSessionFactory(featureRepository);
-<<<<<<< HEAD
-=======
         draftOcppOnly = new Draft_6455(Collections.emptyList(),
                 Collections.singletonList(new Protocol("ocpp1.6")));
->>>>>>> 2cd1e504
         this.listener = new WebSocketListener(sessionFactory, draftOcppOnly);
         server = new Server(this.listener, featureRepository, new PromiseRepository());
         featureRepository.addFeatureProfile(coreProfile);
     }
 
-<<<<<<< HEAD
-    public void enableWSS(WssFactoryBuilder wssFactoryBuilder) {
-        listener.enableWSS(wssFactoryBuilder);
-=======
     /**
      * The core feature profile is required as a minimum.
      * The constructor creates WSS-ready server.
@@ -119,7 +100,6 @@
         wssFactoryBuilder.verify();
         listener.enableWSS(wssFactoryBuilder);
         return this;
->>>>>>> 2cd1e504
     }
 
     public void setPingInterval(int interval) {
