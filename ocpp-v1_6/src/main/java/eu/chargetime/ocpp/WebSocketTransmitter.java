--- conflicted
+++ resolved
@@ -92,12 +92,6 @@
         };
 
         if(WSS_SCHEME.equals(resource.getScheme())) {
-<<<<<<< HEAD
-            try {
-                client.setSocket(wssSocketBuilder
-                        .tcpNoDelay(client.isTcpNoDelay())
-                        .reuseAddr(client.isReuseAddr())
-=======
 		
 			if(wssSocketBuilder == null) {
                 throw new IllegalStateException("wssSocketBuilder must be set to support " + WSS_SCHEME + " scheme");
@@ -105,7 +99,6 @@
 
             try {
                 client.setSocket(wssSocketBuilder
->>>>>>> 2cd1e504
                         .uri(resource)
                         .build());
             } catch (IOException ex) {
