--- conflicted
+++ resolved
@@ -41,14 +41,9 @@
 import java.util.concurrent.ExecutionException;
 
 public class WebServiceListener implements Listener {
-<<<<<<< HEAD
-
-    final private String WSDL_CENTRAL_SYSTEM = "eu/chargetime/ocpp/OCPP_CentralSystemService_1.6.wsdl";
-    final private String NAMESPACE = "urn://Ocpp/Cp/2015/10";
-=======
 	private static final Logger logger = LoggerFactory.getLogger(WebServiceListener.class);
 	private static final String WSDL_CENTRAL_SYSTEM = "eu/chargetime/ocpp/OCPP_CentralSystemService_1.6.wsdl";
->>>>>>> e2545df6
+    private static final String NAMESPACE = "urn://Ocpp/Cp/2015/10";
 
     private ListenerEvents events;
     private String fromUrl = null;
