package eu.chargetime.ocpp;

import eu.chargetime.ocpp.model.*;
import org.slf4j.Logger;
import org.slf4j.LoggerFactory;

import java.util.ArrayDeque;


/*
 ChargeTime.eu - Java-OCA-OCPP
 Copyright (C) 2015-2016 Thomas Volden <tv@chargetime.eu>

 MIT License

 Copyright (C) 2016-2018 Thomas Volden

 Permission is hereby granted, free of charge, to any person obtaining a copy
 of this software and associated documentation files (the "Software"), to deal
 in the Software without restriction, including without limitation the rights
 to use, copy, modify, merge, publish, distribute, sublicense, and/or sell
 copies of the Software, and to permit persons to whom the Software is
 furnished to do so, subject to the following conditions:

 The above copyright notice and this permission notice shall be included in all
 copies or substantial portions of the Software.

 THE SOFTWARE IS PROVIDED "AS IS", WITHOUT WARRANTY OF ANY KIND, EXPRESS OR
 IMPLIED, INCLUDING BUT NOT LIMITED TO THE WARRANTIES OF MERCHANTABILITY,
 FITNESS FOR A PARTICULAR PURPOSE AND NONINFRINGEMENT. IN NO EVENT SHALL THE
 AUTHORS OR COPYRIGHT HOLDERS BE LIABLE FOR ANY CLAIM, DAMAGES OR OTHER
 LIABILITY, WHETHER IN AN ACTION OF CONTRACT, TORT OR OTHERWISE, ARISING FROM,
 OUT OF OR IN CONNECTION WITH THE SOFTWARE OR THE USE OR OTHER DEALINGS IN THE
 SOFTWARE.
 */

/**
 * Abstract class.
 * Handles basic communication:
 * Pack and send messages.
 * Receive and unpack messages.
 * <p>
 * Requires a {@link Transmitter} to send and receive messages.
 * Must be overloaded to implement a specific format.
 */
public abstract class Communicator {
    private static final Logger logger = LoggerFactory.getLogger(Communicator.class);

	private RetryRunner retryRunner;
    protected Radio radio;
    private ArrayDeque<Object> transactionQueue;
    private CommunicatorEvents events;
    private boolean failedFlag;

    /**
     * Convert a formatted string into a {@link Request}/{@link Confirmation}.
     * This is useful for call results, where the  confirmation type isn't given.
     *
     * @param   payload     the raw formatted payload.
     * @param   type        the expected return type.
     * @return the unpacked payload.
     * @throws Exception    error occurred while converting.
     */
    public abstract <T> T unpackPayload(Object payload, Class<T> type) throws Exception;

    /**
     * Convert a {@link Request}/{@link Confirmation} into a formatted string.
     *
     * @param   payload     the payload model.
     * @return the payload in the form of a formatted string.
     */
    public abstract Object packPayload(Object payload);

    /**
     * Create a call result envelope to transmit.
     *
     * @param   uniqueId    the id the receiver expects.
     * @param   action      action name of the feature.
     * @param   payload     packed payload.
     * @return a fully packed message ready to send.
     */
    protected abstract Object makeCallResult(String uniqueId, String action, Object payload);

    /**
     * Create a call envelope to transmit to the server.
     *
     * @param   uniqueId    the id the receiver must reply with.
     * @param   action      action name of the feature.
     * @param   payload     packed payload.
     * @return a fully packed message ready to send.
     */
    protected abstract Object makeCall(String uniqueId, String action, Object payload);

    /**
     * Create a call error envelope to transmit.
     *
     * @param   uniqueId            the id the receiver expects.
     * @param   errorCode           an OCPP error code.
     * @param   errorDescription    an associated error description.
     * @return a fully packed message ready to send.
     */
    protected abstract Object makeCallError(String uniqueId, String action, String errorCode, String errorDescription);

    /**
     * Identify an incoming call and parse it into one of the following:
     * {@link CallMessage} a request.
     * {@link CallResultMessage} a response.
     *
     * @param   message     the raw message
     * @return CallMessage or {@link CallResultMessage}
     */
    protected abstract Message parse(Object message);

    /**
     * Handle required injections.
     *
     * @param   transmitter Injected {@link Transmitter}
     */
    public Communicator(Radio transmitter) {
        this.radio = transmitter;
        this.transactionQueue = new ArrayDeque<>();
        this.retryRunner = new RetryRunner();
        this.failedFlag = false;
    }

    /**
     * Use the injected {@link Transmitter} to connect to server.
     * @param   uri     the url and port of the server.
     * @param   events  handler for call back events.
     */
    public void connect(String uri, CommunicatorEvents events) {
        this.events = events;
        if (radio instanceof Transmitter)
            ((Transmitter) radio).connect(uri, new EventHandler(events));
    }

    /**
     * Use the injected {@link Transmitter} to accept a client.
     *
     * @param events handler for call back events.
     */
    public void accept(CommunicatorEvents events) {
        this.events = events;
        if (radio instanceof Receiver)
            ((Receiver) radio).accept(new EventHandler(events));
    }

    /**
     * Send a new {@link Request}. Stores transaction-related {@link Request}s if offline.
     * New transaction-related {@link Request}s will be placed behind the queue of stored {@link Request}s.
     *
     * @param   uniqueId                the id the receiver should use to reply.
     * @param   action                  action name of the {@link eu.chargetime.ocpp.feature.Feature}.
     * @param   request                 the outgoing {@link Request}
     */
    synchronized public void sendCall(String uniqueId, String action, Request request) {
        Object call = makeCall(uniqueId, action, packPayload(request));
        try {
            if(radio.isClosed()) {
<<<<<<< HEAD
                logger.warn("Not connected: storing request to queue");
                if (request.transactionRelated()) {
                    transactionQueue.add(call);
                } else {
                    events.onError(uniqueId, "Not connected", "The request couldn't be send due to the lack of connection", request);
=======
                if (request.transactionRelated()) {
                    logger.warn("Not connected: storing request to queue: {}", request);
                    transactionQueue.add(call);
                } else {
                    logger.warn("Not connected: can't send request: {}", request);
                    events.onError(uniqueId, "Not connected", "The request can't be sent due to the lack of connection", request);
>>>>>>> 2cd1e504
                }
            } else if (request.transactionRelated() && transactionQueue.size() > 0) {
                transactionQueue.add(call);
                processTransactionQueue();
            } else {
                radio.send(call);
            }
        } catch (NotConnectedException ex) {
        	logger.warn("sendCall() failed: not connected");
            if (request.transactionRelated()) {
                transactionQueue.add(call);
            } else {
                events.onError(uniqueId, "Not connected", "The request can't be sent due to the lack of connection", request);
            }
        }
    }

    /**
     * Send a {@link Confirmation} reply to a {@link Request}.
     *
     * @param   uniqueId                the id the receiver expects.
     * @param   confirmation            the outgoing {@link Confirmation}
     */
    public void sendCallResult(String uniqueId, String action, Confirmation confirmation) {
        try {
            radio.send(makeCallResult(uniqueId, action, packPayload(confirmation)));
        } catch (NotConnectedException ex) {
        	logger.warn("sendCallResult() failed", ex);
            events.onError(uniqueId, "Not connected", "The confirmation couldn't be send due to the lack of connection", confirmation);
        }
    }

    /**
     * Send an error. If offline, the message is thrown away.
     *
     * @param   uniqueId            the id the receiver expects a response to.
     * @param   errorCode           an OCPP error Code
     * @param   errorDescription    a associated error description.
     */
    public void sendCallError(String uniqueId, String action, String errorCode, String errorDescription) {
        try {
            radio.send(makeCallError(uniqueId, action, errorCode, errorDescription));
        } catch (NotConnectedException ex) {
        	logger.warn("sendCallError() failed", ex);
            events.onError(uniqueId, "Not connected", "The error couldn't be send due to the lack of connection", errorCode);
        }
    }

    /**
     * Close down the connection. Uses the {@link Transmitter}.
     */
    public void disconnect() {
        radio.disconnect();
    }

    private synchronized void processTransactionQueue()
    {
        if (!retryRunner.isAlive()) {
            if (retryRunner.getState() != Thread.State.NEW) {
                retryRunner = new RetryRunner();
            }
            retryRunner.start();
        }
    }

    private class EventHandler implements RadioEvents {
        private final CommunicatorEvents events;

        public EventHandler(CommunicatorEvents events) {
            this.events = events;
        }

        @Override
        public void connected() {
            events.onConnected();
            processTransactionQueue();
        }

        @Override
        public void receivedMessage(Object input) {
            Message message = parse(input);
            if (message instanceof CallResultMessage) {
                events.onCallResult(message.getId(), message.getAction(), message.getPayload());
            } else if (message instanceof CallErrorMessage) {
                failedFlag = true;
                CallErrorMessage call = (CallErrorMessage) message;
                events.onError(call.getId(), call.getErrorCode(), call.getErrorDescription(), call.getRawPayload());
            } else if (message instanceof CallMessage) {
                CallMessage call = (CallMessage) message;
                events.onCall(call.getId(), call.getAction(), call.getPayload());
            }
        }

        @Override
        public void disconnected() {
            events.onDisconnected();
        }
    }

    /**
     * Get queued transaction related request.
     *
     * @return request or null if queue is empty.
     */
    private Object getRetryMessage() {
        Object result = null;
        if (!transactionQueue.isEmpty())
            result = transactionQueue.peek();
        return result;
    }

    /**
     * Check if a error message was received.
     *
     * @return whether a fail flag has been raised.
     */
    private boolean hasFailed() {
        return failedFlag;
    }

    private void popRetryMessage() {
        if (!transactionQueue.isEmpty())
            transactionQueue.pop();
    }

    /**
     * Will resend transaction related requests.
     */
    private class RetryRunner extends Thread {
        private static final long DELAY_IN_MILLISECONDS = 1000;

        @Override
        public void run() {
            Object call;
            try {
                while ((call = getRetryMessage()) != null) {
                    radio.send(call);
                    Thread.sleep(DELAY_IN_MILLISECONDS);
                    if (!hasFailed())
                        popRetryMessage();
                }
            } catch (Exception ex) {
            	logger.warn("RetryRunner::run() failed", ex);
            }
        }
    }
}<|MERGE_RESOLUTION|>--- conflicted
+++ resolved
@@ -157,20 +157,12 @@
         Object call = makeCall(uniqueId, action, packPayload(request));
         try {
             if(radio.isClosed()) {
-<<<<<<< HEAD
-                logger.warn("Not connected: storing request to queue");
-                if (request.transactionRelated()) {
-                    transactionQueue.add(call);
-                } else {
-                    events.onError(uniqueId, "Not connected", "The request couldn't be send due to the lack of connection", request);
-=======
                 if (request.transactionRelated()) {
                     logger.warn("Not connected: storing request to queue: {}", request);
                     transactionQueue.add(call);
                 } else {
                     logger.warn("Not connected: can't send request: {}", request);
                     events.onError(uniqueId, "Not connected", "The request can't be sent due to the lack of connection", request);
->>>>>>> 2cd1e504
                 }
             } else if (request.transactionRelated() && transactionQueue.size() > 0) {
                 transactionQueue.add(call);
